--- conflicted
+++ resolved
@@ -1,10 +1,6 @@
 {
   "name": "pteronode",
-<<<<<<< HEAD
-  "version": "0.5.5",
-=======
   "version": "0.5.6",
->>>>>>> c28f14ae
   "description": "Server management wrapper built for Pterodactyl Panel.",
   "main": "index.js",
   "directories": {
