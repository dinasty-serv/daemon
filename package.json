{
  "name": "pteronode",
<<<<<<< HEAD
  "version": "0.5.2",
=======
  "version": "0.5.3",
>>>>>>> 0d9c3d62
  "description": "Server management wrapper built for Pterodactyl Panel.",
  "main": "index.js",
  "directories": {
    "test": "tests"
  },
  "scripts": {
    "start": "node src/index.js | node_modules/bunyan/bin/bunyan -o short",
    "test": "./node_modules/eslint/bin/eslint.js --quiet --config .eslintrc src scripts",
    "configure": "node scripts/configure.js",
    "diagnostics": "node scripts/diagnostics.js",
    "migrate": "node scripts/migrate.js"
  },
  "repository": "git+https://github.com/Pterodactyl/Daemon.git",
  "keywords": [
    "pterodactyl",
    "daemon",
    "wings"
  ],
  "author": "Dane Everitt <dane@daneeveritt.com>",
  "license": "MIT",
  "bugs": {
    "url": "https://github.com/Pterodactyl/Daemon/issues"
  },
  "engines": {
    "node": ">=6.0.0"
  },
  "os": [
    "linux"
  ],
  "homepage": "https://github.com/Pterodactyl/Daemon",
  "devDependencies": {
    "eslint": "4.16.0",
    "eslint-config-airbnb": "16.1.0",
    "eslint-plugin-import": "2.8.0",
    "eslint-plugin-jsx-a11y": "6.0.3",
    "eslint-plugin-lodash": "2.5.0",
    "eslint-plugin-react": "7.5.1"
  },
  "dependencies": {
    "ansi-escape-sequences": "^4.0.0",
    "async": "^2.5.0",
    "bunyan": "^1.8.12",
    "carrier": "0.3.0",
    "chokidar": "2.0.0",
    "compare-versions": "3.1.0",
    "create-output-stream": "0.0.1",
    "dockerode": "2.5.3",
    "extendify": "1.0.0",
    "fs-extra": "5.0.0",
    "getos": "^3.1.0",
    "ini": "1.3.5",
    "inquirer": "5.0.1",
    "ip-cidr": "1.1.2",
    "isstream": "0.1.2",
    "keypair": "^1.0.1",
    "klaw": "^2.1.0",
    "lodash": "4.17.4",
    "memory-cache": "0.2.0",
    "memory-streams": "^0.1.3",
    "mime": "2.2.0",
    "mmmagic": "0.4.6",
    "moment": "2.20.1",
    "node-yaml": "^3.1.1",
    "properties-parser": "0.3.1",
    "randomstring": "1.1.5",
    "request": "2.83.0",
    "restify": "4.3.1",
    "rfr": "1.2.3",
    "rotating-file-stream": "^1.3.4",
    "socket.io": "2.0.3",
    "socketio-file-upload": "0.6.0",
    "ssh2": "^0.5.5",
    "ssh2-streams": "^0.1.20",
    "xml2js": "^0.4.19",
    "yargs": "10.1.1"
  }
}<|MERGE_RESOLUTION|>--- conflicted
+++ resolved
@@ -1,10 +1,6 @@
 {
   "name": "pteronode",
-<<<<<<< HEAD
-  "version": "0.5.2",
-=======
   "version": "0.5.3",
->>>>>>> 0d9c3d62
   "description": "Server management wrapper built for Pterodactyl Panel.",
   "main": "index.js",
   "directories": {
