# Changelog
This file is a running track of new features and fixes to each version of the daemon released starting with `v0.2.0`.

<<<<<<< HEAD
=======
## v0.6.7 (Elasticized Elanodactylus)
### Fixed
* Fix a bug that would cause a server to silently get stuck while in preflight if a config file couldn't be parsed. Now
the process will continue forward and just emit a notice into the console.

>>>>>>> dcc9c498
## v0.6.6 (Elasticized Elanodactylus)
### Fixed
* Fixes an issue with the `mmmagic` dependency not installing correctly when using Nodejs v10.
* Close the server logs correctly when a server is deleted.
* Fixes a bug causing servers to hang in the 'Starting server container' state if there was an error with the container.
12
* Fix a bug in the SFTP system that would cause a request failure if a file didn't return a valid time created/modified.
* Handle an unknown flag sent from Cyberduck when creating a file.

### Changed
* A non-zero response code from an installer script will now mark a server as having failed installation.
* Less confusing error output when the SFTP subsystem encounters an issue. Will now properly log the error rather than
cause a second error that covers up the initial error.

### Added
* Adds initial beta support for defining custom CA stores that the daemon will use when making HTTPS requests. These
can be set by defining an array of file locations using `internals.ca_stores` in the Daemon configuration.

## v0.6.5 (Elasticized Elanodactylus)
### Changed
* A server that stops cleanly (`ExitCode: 0`) will still trigger crash detection by default. In a previous release we
changed this behavior, and while a logical change, it has caused issues with a larger chunk of users than anticipated.
This setting is now configurable at a global level with `internals.clean_exit_is_crash` setting which defaults to `true`.

## v0.6.4 (Elasticized Elanodactylus)
### Fixed
* Fixes a bug with command sending that would cause the request to never complete, thus leading the Panel sending
commands over and over in scheduled tasks.

### Changed
* Archives created by the Panel are now named in a more logical manner based on the name of the file that they
were created from.

## v0.6.3 (Elasticized Elanodactylus)
### Fixed
* Fixes a broken crash detection system due to a forgotten callback.
* Fixes an error that would occur when a server was rebuilt and the Docker container log path changed on the Daemon.

### Changed
* Changes the way crash handling works to not forcibly restart the server process if it exits cleanly. This means you
can have plugins stop your server and it will not automatically restart on you. Only processes that exit with code `0`
will be left in the stopped state, all other unexpected stops will result in an automatic restart.
* Less confusing server status indicators when being rebuilt, now completely stops before rebuilding.

## v0.6.2 (Elasticized Elanodactylus)
### Fixed
* Changed behavior of Daemon initialization to check for the existance of a server's data directory before initializing
that server. If the data directory cannot be found a warning is thrown and the server is not registered.
* Fixes an error that would cause a loaded console to not display any previous logs due to a supressed JSON parse error.
* Re-adds pulling docker images with authentication, this was accidentally removed while debugging some issues.

## v0.6.1 (Elasticized Elanodactylus)
### Fixed
* Fixes a bug that prevented sending commands to a running server instance. This was due to a regression in the command
handling logic. (aka, too much delete).

## v0.6.0 (Elasticized Elanodactylus)
### Fixed
* Fixes a bug with XML parsing that would cause Nodejs to be unhappy when reading and writing files.
* Fixes a race condition in the route handling that would cause errors to be thrown on busy daemons.
* Daemon no longer fails to boot if it is unable to pull a remote Docker image assuming one already exists on the host system.

### Changed
* Changes the way that server output is handled to allow easier viewing of startup errors early in the process.

### Added
* Better support for RHEL when booting the daemon.
* Support for sending more specific stop signals to running processes. Prefix with `^` followed by the signal name, for example: `^SIGHUP` or `^SIGKILL`.

## v0.5.6 (Dazzling Daohugoupterus)
### Fixed
* Fixes SFTP server to play nicely with FileZilla and not respond with 4 of the same file.
* Fixes a bug when doing multiple replacements on a single line for configurations.

## v0.5.5 (Dazzling Daohugoupterus)
### Fixed
* Fixes diagnostics script to not die when reading large files and also includes the container name in output for easier linking to a server.
* Fix a potential exception loop when attempting to rebuild a container that does not exist to begin with.
* Server output is now correct and not split across lines.

### Changed
* Cleans up docker container removal and makes debugging messages clearer.
* Reason for process crash (OOM, ErrorText, and ErrorCode) are now output into the logs and the console output for processes.
* Server output throttling is handled differently now and should no longer kill processes that are simply outputting long amounts of data. DoS attacks are recognized and killed in under 1 second, rather than the 30 seconds of previous versions. `internals.throttle.bytes` was removed and replaced with `internals.throttle.lines` with a default value of `1000`.

## v0.5.4 (Dazzling Daohugoupterus)
### Fixed
* Fixes a potential docker issue from float64 values being passed in rather than int64.
* Fixes a bug where the daemon would not correctly identify a server's docker container, now uses the UUID to find the container.
* Fix permissions checking when getting base information about a server to allow subusers to view status in panel.

### Changed
* Errors returned by the panel when checking a daemon access token are now logged properly.

## v0.5.3 (Dazzling Daohugoupterus)
### Fixed
* Fixes bad function call in `xml-headless` egg parser.
* Fixes issue with Filezilla SFTP client on uploads > 1GB preventing them from being resumed correctly.

### Changed
* Sending a command when the server is offline now returns a HTTP/412 error.

## v0.5.2 (Dazzling Daohugoupterus)
### Fixed
* Fixes missing environment variable in installation script for eggs.

### Added
* Added a `internals.throttle.enabled` flag to the config to allow disabling the throttle entirely if needed.

### Changed
* Bumped the default throttle limit to 30Kb every 100ms to hopefully prevent any issues with normal output.

## v0.5.1 (Dazzling Daohugoupterus)
### Fixed
* Fixes command used to create a user on the Daemon to work with all supported OSes.
* Fixes output throttling behavior to not lock up the daemon and adjusts limits to `40 KB` of data per second before data is tossed.

### Added
* Servers that trigger a data volume warning more than 5 times in the span of 25 seconds (with 10 second decay per warning) will be killed. This type of event should only occur when a server is flooding output to the console.

### Changed
* Disk usage is now checked every 30 seconds by default to reduce the load on a server.

## v0.5.0 (Dazzling Daohugoupterus)
### Fixed
* Fixes an edge case scenario where a server's data directory might not exist when a container is created.
* Fixes a bug that would prevent daemon boot if a docker image was missing and assigned to a server that needed to be rebuilt.
* Fixes a bug prevent server installation when no script is defined.
* Fixes bug causing packs to fail installation due to an unpacking issue.
* Fixes support for symlinked files in the file manager and returns the proper mime type for them.
* Fixes 404 error that would arise from bad symlinks in the server data directory.
* Fixes race condition when attemping to boot a server after a rebuild has begun.
* Fixes `Cannot get length of undefined` errors that would occasionally plauge certain servers on the daemon.
* Fixes `write after end` error caused by race condition.
* Fixes error caused by missing per cpu usage data.
* Servers referencing a missing or empty configuration file will now still boot but be inoperable via the console.
* Fixes a bug where times returned by file listing API endpoint were incorrect.

### Added
* Adds support for Docker Weave setups.
* Adds support for parsing files using XML format.
* Server boot process now sets the correct ownership on files when the server is booted.
* Files uploaded via SFTP are now blocked if there is not enough server space available to store it.
* File parsing now supports `env.VARIABLE` syntax as a shorter alternative to `server.build.env.VARIABLE` for egg configurations.
* Adds support for inter-server private networking via Docker.
* Added more data integrity checks when running a server. These changes make it impossible to boot a server that has an invalid service option configuration.
* SFTP is now handled internally within the Daemon rather than relying on a Docker SFTP container. Authentication is performed using a Panel user.

### Changed
* Changed container creation logic to ensure that servers with no swap space assigned do not get allocated swap.
* Servers are now killed by default when they run out of disk space rather than being gracefully stopped.
* Authentication now uses dynamically changing tokens issued by the Panel.
* All API routes now prefixed with `v1/`.
* Service options now use the new panel structure and are stored in `src/services/configs/<uuid>.json`. All existing servers will need to be updated, the panel ships with a command to do this.
* Rebuilding a server now allows the service to be changed on the fly and re-applied.
* Server data is now stored in `/srv/daemon-data/<uuid>` rather than `/srv/daemon-data/<username>/data` by default.

### Removed
* `OOM` exceptions can no longer be disabled in Docker containers due to a startling number of users trying to use this to solve memory issues and causing more problems.

## v0.5.0-rc.1 (Dazzling Daohugoupterus)
### Fixed
* Fixes a bug that would prevent daemon boot if a docker image was missing and assigned to a server that needed to be rebuilt.
* Fixes a bug prevent server installation when no script is defined.
* Fixes bug causing packs to fail installation due to an unpacking issue.
* Fixes support for symlinked files in the file manager and returns the proper mime type for them.
* `[beta.6]` — Fixes bug when creating a user on CentOS.
* `[beta.6]` — Fixes a bug with Cyberduck where files could not be overwritten.
* Fixes 404 error that would arise from bad symlinks in the server data directory.

### Added
* Adds support for Docker Weave setups.
* Adds support for parsing files using XML format.
* Server boot process now sets the correct ownership on files when the server is booted.
* Files uploaded via SFTP are now blocked if there is not enough server space available to store it.

## v0.5.0-beta.5 (Dazzling Daohugoupterus)
### Added
* File parsing now supports `env.VARIABLE` syntax as a shorter alternative to `server.build.env.VARIABLE` for egg configurations.
* Adds support for inter-server private networking via Docker.

### Changed
* Changed container creation logic to ensure that servers with no swap space assigned do not get allocated swap.
* Servers are now killed by default when they run out of disk space rather than being gracefully stopped.

### Removed
* `OOM` exceptions can no longer be disabled in Docker containers due to a startling number of users trying to use this to solve memory issues and causing more problems.

## v0.5.0-beta.4 (Dazzling Daohugoupterus)
### Fixed
* `[beta.3]` — Fixes bug that caused servers to not be able to be reinstalled due to a check for non-existant keys.
* Fixes race condition when attemping to boot a server after a rebuild has begun.

## v0.5.0-beta.3 (Dazzling Daohugoupterus)
### Fixed
* `[beta.2]` — Fixes a bug that caused the Daemon to fail the boot process after upgrading from previous versions due to a missing egg configuration.

## v0.5.0-beta.2 (Dazzling Daohugoupterus)
### Fixed
* `[beta.1]` — Fixes a bug causing the migration utility to not run correctly due to globbing.
* `[beta.1]` — Fixes missing route causing inability to revoke an access token manually.
* `[beta.1]` — Fixes errors causing inability to create servers on the Panel.

### Changed
* `[beta.1]` — Data migration is not optional, update code to reflect such.

## v0.5.0-beta.1 (Dazzling Daohugoupterus)
### Added
* Added more data integrity checks when running a server. These changes make it impossible to boot a server that has an invalid service option configuration.
* SFTP is now handled internally within the Daemon rather than relying on a Docker SFTP container. Authentication is performed using a Panel user.

### Fixed
* Fixes `Cannot get length of undefined` errors that would occasionally plauge certain servers on the daemon.
* Fixes `write after end` error caused by race condition.
* Fixes error caused by missing per cpu usage data.
* Servers referencing a missing or empty configuration file will now still boot but be inoperable via the console.
* Fixes a bug where times returned by file listing API endpoint were incorrect.

### Changed
* Authentication now uses dynamically changing tokens issued by the Panel.
* All API routes now prefixed with `v1/`.
* Service options now use the new panel structure and are stored in `src/services/configs/<uuid>.json`. All existing servers will need to be updated, the panel ships with a command to do this.
* Rebuilding a server now allows the service to be changed on the fly and re-applied.
* Server data is now stored in `/srv/daemon-data/<uuid>` rather than `/srv/daemon-data/<username>/data` by default.

## v0.4.6 (Candid Comodactylus)
### Fixed
* Fixes a nasty race condition occurring when trying to start the daemon with large amounts of server output from containers.
* Fixes error spam about undefined 'length' in some instances when checking process usage.

### Changed
* Server process output is no longer gathered from defined log locations, but rather logged into a rotating log file for the daemon to read.
* Adds a throttle to container output to mitigate potential DoS vectors from applications and prevent daemon lockups in certain instances.

## v0.4.5 (Candid Comodactylus)
### Fixed
* Fixes a bug that caused newly created nodes to fail during the server creation process due to a missing timezone file location in the configuration. [`#593`](https://github.com/Pterodactyl/Panel/issues/593)
* Fixes an error thrown when deleting a file via the API. [`#587`](https://github.com/Pterodactyl/Panel/issues/587)

## v0.4.4 (Candid Comodactylus)
### Fixed
* Fixes a bug with certain NGINX configurations that would cause a 404 error when attempting to access a service's configuration files.
* Should fix a bug causing servers to not be created correctly on first daemon boot due to a missing SFTP docker container.

### Added
* Adds support for deleting multiple files at once via the API. This currently is not used by anything, but paves a path for a future panel update.
* Adds support for `yarn` package installer, but does not require this installation method.
* Added more verbose error logging when there is an issue connecting to the panel to help with debugging issues.
* Added support for Nodejs `v8`

### Changed
* Cleaned up boot order to be more logical and output information in the correct order.
* Added a cleaner error message if docker does not appear to be running rather than a confusing stack trace.
* Updated multiple dependencies to the latest version.

## v0.4.3 (Candid Comodactylus)
### Fixed
* Fixes a bug that would throw a `setStatus` undefined error when deleting a failed install server.
* Fixes bug in private registry verification function that wasn't using authentication correctly on wildcards.

### Changed
* Updated Socket.io to v2.0.3, will require `Panel@0.6.4` as a minimum supported version to work correctly.
* Updated dependencies to latest versions as well as verified support for Nodejs v8.

## v0.4.2 (Candid Comodactylus)
### Fixed
* Fixes security hole which set the active socket permissions to the last user to request the socket, potentially allowing users without permissions to access different console options.

## v0.4.1 (Candid Comodactylus)
### Fixed
* Fixed bug causing `undefined startup` when using an invalid service tag, or general loading issues.
* Fixes potential race condition when booting daemon that would lead to services being incomplete when attemting to load all data.
* Fixes installation process hanging when no script is defined for a service option.

### Changed
* Cleaner handling of errors when attemping to create a new server. If an error occurs the daemon will self-clean and remove the broken server.

## v0.4.0 (Candid Comodactylus)
### Fixed
* Fixes a race condition that would cause duplicate socket streams for data output and generally confuse both the panel and daemon.
* Fixes a race condition when booting SFTP subsystem container.
* `socketio-file-upload` bumped to `0.6.0` in order to address a potential issue in file uploads in Chrome.
* Fixes potential bug with CPU math if no object is defined.
* Fixes bug with test suite due to missing eslint rule.
* Fixes crash that might occur if a server fails to install a docker container and is then deleted.
* Fixes issue with private docker registries being applied to all images on the system when pulling.

### Changed
* Minor version updates to multiple dependencies (no change in daemon function).
* SFTP subsystem now looking for container based on assigned ID and if a container is not found it will also attempt to locate it by image name before trying to create a new container.
* Updated dependencies to latest versions.
* Docker containers are now named after the SFTP username to ease finding those servers in the listing.
* Provide cleaner errors when a server is not found on the system. Return `HTTP/404` if server is missing, and `HTTP/400` if the headrs are invalid.
* Use `/daemon` for all calls to the panel, rather than `/remote`.

### Added
* Service configuration files are now retrieved from the panel the daemon is associated with rather than being locally managed. Any changes are automatically pulled on daemon boot.
* Daemon configuration is now possible using `npm run-script configure` to contact remote panel and collect the configuration file.
* Support for sending commands and receiving server log over websockets.
* Servers can now auto-start on completion of the install process.
* Errors encountered when parsing files during pre-flight are now thrown to the console websocket to be displated to users.
* Server status changes are now displayed in the console stream, as well as clearer docker connection updates.
* Support for running service scripts when installing a server for the first time.
* Support for reinstalling a server with a given service and option configuration.
* Ability to use the `host` network stack if needed. Allows containers to access resources on `127.0.0.1` without having to do any routing. _This option should only be used in private environments as it allows a container access to the host network stack._
* Support for working disk limits that pevent server booting, and stop a server automatically if it is found to be violating limits.

### Removed
* Gamedig removed due to lack of updates and multiple security vulnerabilities in dependencies.
* Removed unused `is-json` dependency.

## v0.4.0-rc.1
### Added
* Support for running service scripts when installing a server for the first time.
* Support for reinstalling a server with a given service and option configuration.
* Ability to use the `host` network stack if needed. Allows containers to access resources on `127.0.0.1` without having to do any routing. _This option should only be used in private environments as it allows a container access to the host network stack._
* Support for working disk limits that pevent server booting, and stop a server automatically if it is found to be violating limits.

### Changed
* Use `/daemon` for all calls to the panel, rather than `/remote`.

## v0.4.0-beta.1.1
### Changed
* Provide cleaner errors when a server is not found on the system. Return `HTTP/404` if server is missing, and `HTTP/400` if the headrs are invalid.

## v0.4.0-beta.1
### Fixes
* Fixes issue with private docker registries being applied to all images on the system when pulling.
* `[pre.3]` — Failed pack downloads/installs no longer cause the server to throw an error and fail installation.

### Changed
* Docker containers are now named after the SFTP username to ease finding those servers in the listing.

### Added
* Servers can now auto-start on completion of the install process.
* Errors encountered when parsing files during pre-flight are now thrown to the console websocket to be displated to users.
* Server status changes are now displayed in the console stream, as well as clearer docker connection updates.

## v0.4.0-pre.3
### Fixed
* `[pre.2]` — Fixes broken regex not detecting missing spaces in file parser text replacements.
* `[pre.2]` — Address bug preventing editing of files via file manager in panel.

### Changed
* `[pre.2]` — Re-adds `mmmagic` dependency to address issues with file manager.

## v0.4.0-pre.2
### Changed
* Updated dependencies to latest versions.
* `[pre.1]` — Server boot now checks if service files exist for the server and if not throws a fatal error.
* `[pre.1]` — Packs are now deleted if the hashes are different and a new one is being downloaded.

### Fixed
* Fixes potential bug with CPU math if no object is defined.
* Fixes bug with test suite due to missing eslint rule.
* Fixes crash that might occur if a server fails to install a docker container and is then deleted.

### Removed
* Removes `mmmagic` dependency in favor of just checking the file extension as any potential mime bypassing is mitigated by low-level processes.

## v0.4.0-pre.1
### Added
* Service configuration files are now retrieved from the panel the daemon is associated with rather than being locally managed. Any changes are automatically pulled on daemon boot.
* Daemon configuration is now possible using `npm run-script configure` to contact remote panel and collect the configuration file.
* Support for sending commands and receiving server log over websockets.

### Changed
* `socket.io` bumped to `1.7.2`
* `socketio-file-upload` bumped to `0.6.0` in order to address a potential issue in file uploads in Chrome.
* Minor version updates to multiple dependencies (no change in daemon function).
* SFTP subsystem now looking for container based on assigned ID and if a container is not found it will also attempt to locate it by image name before trying to create a new container.

### Fixed
* Fixes a race condition that would cause duplicate socket streams for data output and generally confuse both the panel and daemon.
* Fixes a race condition when booting SFTP subsystem container.

### Removed
* Gamedig removed due to lac of updates and multiple security vulnerabilities in dependencies.
* Removed unused `is-json` dependency.

## v0.3.7 (Barefoot Barbosania)
### Fixed
* Fixes a network configuration issue with `Docker 1.12.4` caused by no assigned IPv6 gateway.

### Changed
* ICC is now **enabled** by default on `pterodactyl0`.

### Added
* Additional network configuration options are available in core.json if needed to customize network name and subnets.
* Added support for pulling images from private registries.


## v0.3.6 (Barefoot Barbosania)
### Fixed
* Fixes runtime bug that broke socket connections on newly created servers until the daemon was restarted. This was most obvious if you created a new server and then started it and reloaded the page. Due to a modification in the build script the server was improperly initialized and requests would get sucked into the wrong portals.

## v0.3.5 (Barefoot Barbosania)
### Fixed
* Fixes some race conditions and random bugs that would occur when attempting to create a server on the system.
* Fixes a flaw in underlying docker/dockerode implementation that would return a `container not found` error if there was an execution error in the container. Changes `err.statusCode` checks to simply read the response message and look for `No such container:` in the message instead.

## v0.3.4 (Barefoot Barbosania)
### Added
* Added configurable docker policies to allow for more lax security settings if needed. The full list of policies can be found [in our documentation](https://daemon.pterodactyl.io/docs/security-policies).
* Added `PATCH /config` route to allow panel to tweak core configuration file.

### Changed
* Changes the way that server creation is handled to allow initialization of the `Server()` class without a docker container existing on the system. *This change
causes the application startup to take longer if containers are missing for servers, as we hold application boot until all containers are created now.*
* Better file upload error handling, stops file upload if maximum size is exceeded rather than uploading to maximum size.

### Fixed
* Fixes a race condition when updating a server that would fail to assign the correct memory limits to a container.
* Fixes an issue where file decompression would be extremely slow on large files, and might never occur.
* Fixes mislabeled TeamSpeak 3 in configuration preventing proper boot sequence.

### Deprecated
* `uploads.maxFileSize` removed in favor of `uploads.size_limit` which accepts a size in MB rather than bytes.

## v0.3.3 (Barefoot Barbosania)
### Added
* Daemon now checks if it is up-to-date when booting.

### Fixed
* Fixes hardcoded path for SFTP containers that was causing a whole host of issues on some systems.
* Fixes previously known issue where decompressing large files through the file manager throws a `EMFILE: too many open files` error.
* Fixes permissions and error response for URLs.

### Changed
* Updates dependencies across the platform.
* Docker containers are now named with the template `<sftp username>:<randomstring:3>` for easier identification when running `docker ps (-a)`.
* Changes to deletion and creation function to run certain aspects in parallel to increase speed by utilizing `Async.auto()`. Most notable in the delete function.
* Compression and Decompression now use native `tar` and `unzip` modules to reduce memory footprint and keep things speedy.
* Chown function now uses native module for speed and reliability purposes.
* Startup function modified to run more processes in parallel where possible to cut down on startup time.

### Deprecated
* Daemon now requires Nodejs `v6` or `v7` to run. Previous versions are no longer supported.
* Daemon no longer supports Windows ecosystems due to changes in chown and compression functions.

## v0.3.2 (Barefoot Barbosania)

### Fixed
* Fixes bug where Bungeecord and Spigot could not make use of certain features due to security restrictions. This release removes the `noexec` flag from the `/tmp` directory.
* Fixes bug where daemon would report an extraneous error when starting a container marked for rebuild.
* Fixes bug in certain file parsers that prevented the proper functioning of the parser.

## v0.3.1 (Barefoot Barbosania)

### Added
* Support for `*` node in  config file search, as well as support for search and replace in config values. _Only applies to `yaml` and `json` parsers._
* Calling base route now returns system information for authenticated admins using the global token.

### Changed
* Services now properly extend the `Core` class so that you only need to add functions and extend `parent()` if something is being done differently.
* Changed `{{ build.<options> }}` replacements in service configurations to use `server.` or `config.` starts to identify values that should be replaced. **This is a breaking change from `0.3.0` ONLY if you are using custom templates.**

### Fixed
* Fixes a fatal error that was thrown when rebooting servers at times even though there was no actual server error.
* Fixes a bug with the docker gateway being assigned with a subnet when it should not.
* Fixes a bug that didn't detected bungeecord server's first startup, preventing the correct allocation binding. _Bungeecord servers **cannot run** on `:25577` without triggering this reboot line, apologies in advance._

## v0.3.0 (Barefoot Barbosania)

🎉🎉

### Added
* Added method to handle assigning a percent extra memory to containers based on the current allocated. Should help with Minecraft servers hitting OOM when java attempts to allocate a bit over the hard limit.
* Support for ARK Servers.
* Switched to using a pure Socket.io stream to handle file uploads from the browser. Faster, and much less buggy.
* Added support for file copying.
* Added support for creating empty folders though the API.

### Changed
* Changed some docker container creation options to prevent fork-bombing as well as prevent additional routes for privilege escalation in containers.
* Changed server startup async pathway to call `onStarting` not `onStart`. `onStart` is now called when server is marked as started.
* Daemon now uses internal Docker API to determine the container interface to use. Better support for non-linux environments.
* Fallback to `minecraftping` method for all Minecraft servers to mitigate some Gamedig issues.
* Dependencies are now hard-coded to prevent potential issues with the panel or version changes breaking features.
* Servers now report core stats when starting and wait for performing query.
* Query failures no longer spam log, and can be configured to kill servers after a set number of
consecutive failures (or just keep on trucking).
* Daemon now defaults to checking for updated docker images unless specifically configured otherwise.
* **The following API Endpoints have been modified**:
  * `GET /server/file/<file path>` -> `GET /server/file/f/<file path>`
  * `POST /server/file/<file path>` -> `POST /server/file/save` with `path`: `/path/to/saveas.txt` and `contents`: `file contents`
  * `DELETE /server/file/<file path>` -> `DELETE /server/file/f/<file path>`
  * `GET /server/download/<token>` -> `GET /server/file/download/<token>`

### Fixed
* Properly call `onStop`, `onStarting`, and `onStart` when server actions occur.
* Files with spaces in their name would break the `path()` function, this has been fixed.
* Timezone was improperly set inside server containers.

### Known Issues
* Decompressing large files through the file manager throws a `EMFILE: too many open files` error.

### Removed
* BinaryJS has been removed due to it being abandoned and buggy.

## v0.3.0-rc.2

### Fixed
* Remove PID limit that broke literally every Minecraft server with an "unrelated" error. Sorry about that...

## v0.3.0-rc.1
**Known Issue**: Decompressing large files through the file manager throws a `EMFILE: too many open files` error.

### Added
* Added method to handle assigning a percent extra memory to containers based on the current allocated. Should help with Minecraft servers hitting OOM when java attempts to allocate a bit over the hard limit.
* Support for ARK Servers.

### Changed
* Changed some docker container creation options to prevent fork-bombing as well as prevent additional routes for privilege escalation in containers.
* Changed server startup async pathway to call `onStarting` not `onStart`. `onStart` is now called when server is marked as started.

### Fixed
* Properly call `onStop`, `onStarting`, and `onStart` when server actions occur.
* Fix decompressing files setting the wrong permissions on extractions.

## v0.3.0-pre.3

### Added
* Switched to using a pure Socket.io stream to handle file uploads from the browser. Faster, and much less buggy.

### Changed
* Daemon now uses internal Docker API to determine the container interface to use. Better support for non-linux environments.
* Fallback to `minecraftping` method for all Minecraft servers to mitigate some Gamedig issues.

### Fixed
* Chown function was checking paths incorrectly which could lead to issues if a safe path is already passed (redundant pathing basically, not a security risk, jut causes a File not Found error).
* Files with spaces in their name would break the `path()` function, this has been fixed.
* Timezone was improperly set inside server containers.

### Removed
* BinaryJS has been removed due to it being abandoned and buggy.

## v0.3.0-pre.2

### Changed
* Dependencies are now hard-coded to prevent potential issues with the panel or version changes breaking features.

### Fixed
* Fixed bug preventing copy, rename, move of arrays of files.
* Fixed chown bug preventing files from being owned by the container running the server.

### Added
* Added support for file copying.
* Added support for creating empty folders though the API.


## v0.3.0-pre.1

### Changed
* Servers now report core stats when starting and wait for performing query.
* Query failures no longer spam log, and can be configured to kill servers after a set number of
consecutive failures (or just keep on trucking).
* Daemon now defaults to checking for updated docker images unless specifically configured otherwise.
* **The following API Endpoints have been modified**:
  * `GET /server/file/<file path>` -> `GET /server/file/f/<file path>`
  * `POST /server/file/<file path>` -> `POST /server/file/save` with `path`: `/path/to/saveas.txt` and `contents`: `file contents`
  * `DELETE /server/file/<file path>` -> `DELETE /server/file/f/<file path>`
  * `GET /server/download/<token>` -> `GET /server/file/download/<token>`

## v0.2.1

### New Features
* Configurable DNS servers in core configuration for docker containers.
* Bungeecord containers no longer spam up the console with ping information.

### Bug Fixes
* If an environment variable is set to null don't even send it to the docker container. Fixes unset variable check bug for Spigot building.
* Fixed startup sequence to actually mark status as starting as well as prevent querying server until completely started.

### Security
* Root filesystem in containers is now entirely read-only. Container applications can only write to `/home/container` and `/tmp`.
* Prevent logging server output through docker logging methods. Fixes a potential DoS attack vector (and also saves space).
* Drops the following capabilities from containers: `setpcap`, `mknod`, `audit_write`, `chown`, `net_raw`, `dac_override`, `fowner`, `fsetid`, `kill`, `setgid`, `setuid`, `net_bind_service`, `sys_chroot`, `setfcap` in addition to default dropped capabilities.
* Containers are now in isolated networks and unable to directly connect to a container's specific IP address. The daemon will automatically create this network interface on boot.

## v0.2.0
Requires `Panel@0.4.0`

### New Features
* Server Suspension, immediately stops running processes and blocks SFTP and API access.
* Automatic SFTP Container deployment when process is stated (previously required you manually add a container)
* Updating a server's memory, swap, block io, or cpu quota no longer requires a container rebuild and will take effect immediately.
* Better handling of preflight files. Allows using four different systems for parsing with find and replace capabilities (file, properties, ini, and yaml).

### Bug Fixes
* Fixes bug that would display improper newlines with console data. Allows control characters and ANSI color codes to travel through.

### General
* Updated ESLinter and with that updated code to reflect new standards for ES6
* Code Cleanup and more use of `lodash` module in place of `typeof` checks<|MERGE_RESOLUTION|>--- conflicted
+++ resolved
@@ -1,14 +1,11 @@
 # Changelog
 This file is a running track of new features and fixes to each version of the daemon released starting with `v0.2.0`.
 
-<<<<<<< HEAD
-=======
 ## v0.6.7 (Elasticized Elanodactylus)
 ### Fixed
 * Fix a bug that would cause a server to silently get stuck while in preflight if a config file couldn't be parsed. Now
 the process will continue forward and just emit a notice into the console.
 
->>>>>>> dcc9c498
 ## v0.6.6 (Elasticized Elanodactylus)
 ### Fixed
 * Fixes an issue with the `mmmagic` dependency not installing correctly when using Nodejs v10.
