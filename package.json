{
  "name": "pteronode",
<<<<<<< HEAD
  "version": "0.6.2",
=======
  "version": "0.6.4",
>>>>>>> 1e02108e
  "description": "Server management wrapper built for Pterodactyl Panel.",
  "main": "index.js",
  "directories": {
    "test": "tests"
  },
  "scripts": {
    "start": "node src/index.js | node_modules/bunyan/bin/bunyan -o short",
    "test": "./node_modules/eslint/bin/eslint.js --quiet --config .eslintrc src scripts",
    "configure": "node scripts/configure.js",
    "diagnostics": "node scripts/diagnostics.js",
    "migrate": "node scripts/migrate.js"
  },
  "repository": "git+https://github.com/Pterodactyl/Daemon.git",
  "keywords": [
    "pterodactyl",
    "daemon",
    "wings"
  ],
  "author": "Dane Everitt <dane@daneeveritt.com>",
  "license": "MIT",
  "bugs": {
    "url": "https://github.com/Pterodactyl/Daemon/issues"
  },
  "engines": {
    "node": ">=6.0.0"
  },
  "os": [
    "linux"
  ],
  "homepage": "https://github.com/Pterodactyl/Daemon",
  "devDependencies": {
    "eslint": "4.16.0",
    "eslint-config-airbnb": "16.1.0",
    "eslint-plugin-import": "2.8.0",
    "eslint-plugin-jsx-a11y": "6.0.3",
    "eslint-plugin-lodash": "2.5.0",
    "eslint-plugin-react": "7.5.1"
  },
  "dependencies": {
    "ansi-escape-sequences": "^4.0",
    "async": "^2.6.1",
    "bunyan": "^1.8",
    "carrier": "^0.3",
    "chokidar": "^2.0",
    "compare-versions": "^3.2",
    "create-output-stream": "^0.0.1",
    "dockerode": "^2.5",
    "extendify": "^1.0",
    "fs-extra": "^5.0",
    "getos": "^3.1",
    "ini": "^1.3",
    "inquirer": "^5.0",
    "ip-cidr": "^1.1",
    "isstream": "^0.1",
    "keypair": "^1.0",
    "klaw": "^2.1",
    "lodash": "^4.17",
    "memory-cache": "^0.2",
    "mime": "^2.2",
    "mmmagic": "^0.4",
    "moment": "^2.20",
    "node-yaml": "^3.1",
    "properties-parser": "^0.3",
    "randomstring": "^1.1",
    "request": "^2.87.0",
    "restify": "^4.3.4",
    "rfr": "^1.2",
    "socket.io": "^2.0",
    "socketio-file-upload": "^0.6",
    "ssh2": "^0.5",
    "ssh2-streams": "^0.1",
    "tail": "^1.3.0",
    "xml2js": "^0.4",
    "yargs": "^10.1"
  }
}<|MERGE_RESOLUTION|>--- conflicted
+++ resolved
@@ -1,10 +1,6 @@
 {
   "name": "pteronode",
-<<<<<<< HEAD
-  "version": "0.6.2",
-=======
   "version": "0.6.4",
->>>>>>> 1e02108e
   "description": "Server management wrapper built for Pterodactyl Panel.",
   "main": "index.js",
   "directories": {
