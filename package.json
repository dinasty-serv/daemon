{
  "name": "pteronode",
<<<<<<< HEAD
  "version": "0.6.11",
=======
  "version": "0.6.12",
>>>>>>> 83dadb8e
  "description": "Server management wrapper built for Pterodactyl Panel.",
  "main": "index.js",
  "directories": {
    "test": "tests"
  },
  "scripts": {
    "start": "node src/index.js | node_modules/bunyan/bin/bunyan -o short",
    "test": "./node_modules/eslint/bin/eslint.js --quiet --config .eslintrc src scripts",
    "configure": "node scripts/configure.js",
    "diagnostics": "node scripts/diagnostics.js",
    "migrate": "node scripts/migrate.js"
  },
  "repository": "git+https://github.com/pterodactyl/daemon.git",
  "keywords": [
    "pterodactyl",
    "daemon",
    "wings"
  ],
  "author": "Dane Everitt <dane@daneeveritt.com>",
  "license": "MIT",
  "bugs": {
    "url": "https://github.com/pterodactyl/daemon/issues"
  },
  "engines": {
    "node": ">=8.0.0"
  },
  "os": [
    "linux"
  ],
  "homepage": "https://github.com/pterodactyl/daemon",
  "devDependencies": {
    "eslint": "4.16.0",
    "eslint-config-airbnb": "16.1.0",
    "eslint-plugin-import": "2.8.0",
    "eslint-plugin-jsx-a11y": "6.0.3",
    "eslint-plugin-lodash": "2.5.0",
    "eslint-plugin-react": "7.5.1"
  },
  "dependencies": {
    "ansi-escape-sequences": "^4.0",
    "async": "^2.6.1",
    "bunyan": "^1.8",
    "carrier": "^0.3",
    "chokidar": "^2.0.4",
    "compare-versions": "^3.2",
    "create-output-stream": "^0.0.1",
    "dockerode": "^2.5",
    "extendify": "^1.0",
    "fs-extra": "^5.0",
    "getos": "^3.1",
    "ini": "^1.3",
    "inquirer": "^5.0",
    "ip-cidr": "^1.1",
    "isstream": "^0.1",
    "keypair": "^1.0",
    "klaw": "^2.1",
    "lodash": "^4.17.11",
    "memory-cache": "^0.2",
    "mime": "^2.2",
    "mmmagic": "^0.5",
    "moment": "^2.20",
    "node-yaml": "^3.1",
    "properties-parser": "^0.3",
    "randomstring": "^1.1",
    "request": "^2.87.0",
    "restify": "^4.3.4",
    "rfr": "^1.2",
    "socket.io": "^2.0",
    "socketio-file-upload": "^0.6",
    "ssh2": "^0.6.1",
    "ssh2-streams": "^0.2.1",
    "tail": "^1.3.0",
    "xml2js": "^0.4",
    "yargs": "^10.1"
  }
}<|MERGE_RESOLUTION|>--- conflicted
+++ resolved
@@ -1,10 +1,6 @@
 {
   "name": "pteronode",
-<<<<<<< HEAD
-  "version": "0.6.11",
-=======
   "version": "0.6.12",
->>>>>>> 83dadb8e
   "description": "Server management wrapper built for Pterodactyl Panel.",
   "main": "index.js",
   "directories": {
