{
  "name": "pteronode",
<<<<<<< HEAD
  "version": "0.6.10",
=======
  "version": "0.6.11",
>>>>>>> 33e2e740
  "description": "Server management wrapper built for Pterodactyl Panel.",
  "main": "index.js",
  "directories": {
    "test": "tests"
  },
  "scripts": {
    "start": "node src/index.js | node_modules/bunyan/bin/bunyan -o short",
    "test": "./node_modules/eslint/bin/eslint.js --quiet --config .eslintrc src scripts",
    "configure": "node scripts/configure.js",
    "diagnostics": "node scripts/diagnostics.js",
    "migrate": "node scripts/migrate.js"
  },
  "repository": "git+https://github.com/pterodactyl/daemon.git",
  "keywords": [
    "pterodactyl",
    "daemon",
    "wings"
  ],
  "author": "Dane Everitt <dane@daneeveritt.com>",
  "license": "MIT",
  "bugs": {
    "url": "https://github.com/pterodactyl/daemon/issues"
  },
  "engines": {
    "node": ">=8.0.0"
  },
  "os": [
    "linux"
  ],
  "homepage": "https://github.com/pterodactyl/daemon",
  "devDependencies": {
    "eslint": "4.16.0",
    "eslint-config-airbnb": "16.1.0",
    "eslint-plugin-import": "2.8.0",
    "eslint-plugin-jsx-a11y": "6.0.3",
    "eslint-plugin-lodash": "2.5.0",
    "eslint-plugin-react": "7.5.1"
  },
  "dependencies": {
    "ansi-escape-sequences": "^4.0",
    "async": "^2.6.1",
    "bunyan": "^1.8",
    "carrier": "^0.3",
    "chokidar": "^2.0.4",
    "compare-versions": "^3.2",
    "create-output-stream": "^0.0.1",
    "dockerode": "^2.5",
    "extendify": "^1.0",
    "fs-extra": "^5.0",
    "getos": "^3.1",
    "ini": "^1.3",
    "inquirer": "^5.0",
    "ip-cidr": "^1.1",
    "isstream": "^0.1",
    "keypair": "^1.0",
    "klaw": "^2.1",
    "lodash": "^4.17.11",
    "memory-cache": "^0.2",
    "mime": "^2.2",
    "mmmagic": "^0.5",
    "moment": "^2.20",
    "node-yaml": "^3.1",
    "properties-parser": "^0.3",
    "randomstring": "^1.1",
    "request": "^2.87.0",
    "restify": "^4.3.4",
    "rfr": "^1.2",
    "socket.io": "^2.0",
    "socketio-file-upload": "^0.6",
    "ssh2": "^0.6.1",
    "ssh2-streams": "^0.2.1",
    "tail": "^1.3.0",
    "xml2js": "^0.4",
    "yargs": "^10.1"
  }
}<|MERGE_RESOLUTION|>--- conflicted
+++ resolved
@@ -1,10 +1,6 @@
 {
   "name": "pteronode",
-<<<<<<< HEAD
-  "version": "0.6.10",
-=======
   "version": "0.6.11",
->>>>>>> 33e2e740
   "description": "Server management wrapper built for Pterodactyl Panel.",
   "main": "index.js",
   "directories": {
