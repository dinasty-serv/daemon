{
  "name": "pteronode",
<<<<<<< HEAD
  "version": "0.6.6",
=======
  "version": "0.6.7",
>>>>>>> dcc9c498
  "description": "Server management wrapper built for Pterodactyl Panel.",
  "main": "index.js",
  "directories": {
    "test": "tests"
  },
  "scripts": {
    "start": "node src/index.js | node_modules/bunyan/bin/bunyan -o short",
    "test": "./node_modules/eslint/bin/eslint.js --quiet --config .eslintrc src scripts",
    "configure": "node scripts/configure.js",
    "diagnostics": "node scripts/diagnostics.js",
    "migrate": "node scripts/migrate.js"
  },
  "repository": "git+https://github.com/pterodactyl/daemon.git",
  "keywords": [
    "pterodactyl",
    "daemon",
    "wings"
  ],
  "author": "Dane Everitt <dane@daneeveritt.com>",
  "license": "MIT",
  "bugs": {
    "url": "https://github.com/pterodactyl/daemon/issues"
  },
  "engines": {
    "node": ">=8.0.0"
  },
  "os": [
    "linux"
  ],
  "homepage": "https://github.com/pterodactyl/daemon",
  "devDependencies": {
    "eslint": "4.16.0",
    "eslint-config-airbnb": "16.1.0",
    "eslint-plugin-import": "2.8.0",
    "eslint-plugin-jsx-a11y": "6.0.3",
    "eslint-plugin-lodash": "2.5.0",
    "eslint-plugin-react": "7.5.1"
  },
  "dependencies": {
    "ansi-escape-sequences": "^4.0",
    "async": "^2.6.1",
    "bunyan": "^1.8",
    "carrier": "^0.3",
    "chokidar": "^2.0.4",
    "compare-versions": "^3.2",
    "create-output-stream": "^0.0.1",
    "dockerode": "^2.5",
    "extendify": "^1.0",
    "fs-extra": "^5.0",
    "getos": "^3.1",
    "ini": "^1.3",
    "inquirer": "^5.0",
    "ip-cidr": "^1.1",
    "isstream": "^0.1",
    "keypair": "^1.0",
    "klaw": "^2.1",
    "lodash": "^4.17.11",
    "memory-cache": "^0.2",
    "mime": "^2.2",
    "mmmagic": "^0.5",
    "moment": "^2.20",
    "node-yaml": "^3.1",
    "properties-parser": "^0.3",
    "randomstring": "^1.1",
    "request": "^2.87.0",
    "restify": "^4.3.4",
    "rfr": "^1.2",
    "socket.io": "^2.0",
    "socketio-file-upload": "^0.6",
    "ssh2": "^0.6.1",
    "ssh2-streams": "^0.2.1",
    "tail": "^1.3.0",
    "xml2js": "^0.4",
    "yargs": "^10.1"
  }
}<|MERGE_RESOLUTION|>--- conflicted
+++ resolved
@@ -1,10 +1,6 @@
 {
   "name": "pteronode",
-<<<<<<< HEAD
-  "version": "0.6.6",
-=======
   "version": "0.6.7",
->>>>>>> dcc9c498
   "description": "Server management wrapper built for Pterodactyl Panel.",
   "main": "index.js",
   "directories": {
