{
  "name": "pteronode",
<<<<<<< HEAD
  "version": "0.5.3",
=======
  "version": "0.5.4",
>>>>>>> 85ea8824
  "description": "Server management wrapper built for Pterodactyl Panel.",
  "main": "index.js",
  "directories": {
    "test": "tests"
  },
  "scripts": {
    "start": "node src/index.js | node_modules/bunyan/bin/bunyan -o short",
    "test": "./node_modules/eslint/bin/eslint.js --quiet --config .eslintrc src scripts",
    "configure": "node scripts/configure.js",
    "diagnostics": "node scripts/diagnostics.js",
    "migrate": "node scripts/migrate.js"
  },
  "repository": "git+https://github.com/Pterodactyl/Daemon.git",
  "keywords": [
    "pterodactyl",
    "daemon",
    "wings"
  ],
  "author": "Dane Everitt <dane@daneeveritt.com>",
  "license": "MIT",
  "bugs": {
    "url": "https://github.com/Pterodactyl/Daemon/issues"
  },
  "engines": {
    "node": ">=6.0.0"
  },
  "os": [
    "linux"
  ],
  "homepage": "https://github.com/Pterodactyl/Daemon",
  "devDependencies": {
    "eslint": "4.16.0",
    "eslint-config-airbnb": "16.1.0",
    "eslint-plugin-import": "2.8.0",
    "eslint-plugin-jsx-a11y": "6.0.3",
    "eslint-plugin-lodash": "2.5.0",
    "eslint-plugin-react": "7.5.1"
  },
  "dependencies": {
    "ansi-escape-sequences": "^4.0.0",
    "async": "^2.5.0",
    "bunyan": "^1.8.12",
    "carrier": "0.3.0",
    "chokidar": "2.0.0",
    "compare-versions": "3.1.0",
    "create-output-stream": "0.0.1",
    "dockerode": "2.5.3",
    "extendify": "1.0.0",
    "fs-extra": "5.0.0",
    "getos": "^3.1.0",
    "ini": "1.3.5",
    "inquirer": "5.0.1",
    "ip-cidr": "1.1.2",
    "isstream": "0.1.2",
    "keypair": "^1.0.1",
    "klaw": "^2.1.0",
    "lodash": "4.17.4",
    "memory-cache": "0.2.0",
    "memory-streams": "^0.1.3",
    "mime": "2.2.0",
    "mmmagic": "0.4.6",
    "moment": "2.20.1",
    "node-yaml": "^3.1.1",
    "properties-parser": "0.3.1",
    "randomstring": "1.1.5",
    "request": "2.83.0",
    "restify": "4.3.1",
    "rfr": "1.2.3",
    "rotating-file-stream": "^1.3.4",
    "socket.io": "2.0.3",
    "socketio-file-upload": "0.6.0",
    "ssh2": "^0.5.5",
    "ssh2-streams": "^0.1.20",
    "xml2js": "^0.4.19",
    "yargs": "10.1.1"
  }
}<|MERGE_RESOLUTION|>--- conflicted
+++ resolved
@@ -1,10 +1,6 @@
 {
   "name": "pteronode",
-<<<<<<< HEAD
-  "version": "0.5.3",
-=======
   "version": "0.5.4",
->>>>>>> 85ea8824
   "description": "Server management wrapper built for Pterodactyl Panel.",
   "main": "index.js",
   "directories": {
